--- conflicted
+++ resolved
@@ -11,12 +11,7 @@
 import pygments.token
 import pygments.util   # only for ClassNotFound, the docs say that it's here
 
-<<<<<<< HEAD
-import porcupine
-from porcupine import settings, tabs
-=======
 from porcupine import filetypes, get_tab_manager, settings, tabs, utils
->>>>>>> 7a6949fc
 
 config = settings.get_section('General')
 
